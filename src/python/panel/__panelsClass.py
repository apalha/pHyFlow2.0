--- conflicted
+++ resolved
@@ -110,7 +110,6 @@
 from pHyFlow.aux.customDecorators import simpleGetProperty
 from pHyFlow.panel.base import panelSolver as _panelSolver
 from pHyFlow.panel import panelOptions as _panelOptions
-import time
 
 class Panels(object):
     r"""
@@ -619,7 +618,7 @@
         self.__updateCoordinates()
 
         # Re-assemble the influence matrix A
-<<<<<<< HEAD
+
         self.__assembleInfluenceMatrix()     
 
 
@@ -686,9 +685,6 @@
         # return induced velocity
         return vx,vy
         
-=======
-        self.__assembleInfluenceMatrix()
->>>>>>> a274a7d0
         
     def solve(self,vxExternel,vyExternel):
         """
@@ -965,16 +961,11 @@
             iS, iE = self.__index[i], self.__index[i+1]
             
             # New global panel coordinates
-<<<<<<< HEAD
             xyPanelNew = _numpy.dot(self.__rotMat[i], 
                                     _numpy.vstack((geometryData['xPanel'],
                                                    geometryData['yPanel']))) \
                                + geometryData['cmGlobal'].reshape(2,1)
             
-=======
-            xyPanelNew = _numpy.dot(self.__rotMat[i], _numpy.vstack((x,y))) + self.__cmGlobal[i].reshape(2,1)
-
->>>>>>> a274a7d0
             # Separate and concatenate the (start) and (end) points of the panels
             self.__xyPanelStart_global[:,iS:iE]  = xyPanelNew[:,:-1]
             self.__xyPanelEnd_global[:,iS:iE]    = xyPanelNew[:,1:]
